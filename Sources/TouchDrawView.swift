//
//  TouchDrawView.swift
//  TouchDraw
//
//  Created by Christian Paul Dehli
//

/// The protocol which the container of TouchDrawView can conform to
@objc public protocol TouchDrawViewDelegate {
    /// triggered when undo is enabled (only if it was previously disabled)
    @objc optional func undoEnabled() -> Void

    /// triggered when undo is disabled (only if it previously enabled)
    @objc optional func undoDisabled() -> Void

    /// triggered when redo is enabled (only if it was previously disabled)
    @objc optional func redoEnabled() -> Void

    /// triggered when redo is disabled (only if it previously enabled)
    @objc optional func redoDisabled() -> Void

    /// triggered when clear is enabled (only if it was previously disabled)
    @objc optional func clearEnabled() -> Void

    /// triggered when clear is disabled (only if it previously enabled)
    @objc optional func clearDisabled() -> Void
}

/// A subclass of UIView which allows you to draw on the view using your fingers
open class TouchDrawView: UIView {

    /// Used to register undo and redo actions
    fileprivate var touchDrawUndoManager: UndoManager!

    /// must be set in whichever class is using the TouchDrawView
    open var delegate: TouchDrawViewDelegate?

    /// used to keep track of all the strokes
    internal var stack: [Stroke]!
    fileprivate var pointsArray: [String]!

    fileprivate var lastPoint = CGPoint.zero

    /// brushProperties: current brush settings
    fileprivate var brushProperties = StrokeSettings()

    fileprivate var touchesMoved = false

    fileprivate var mainImageView = UIImageView()
    fileprivate var tempImageView = UIImageView()

    fileprivate var undoEnabled = false
    fileprivate var redoEnabled = false
    fileprivate var clearEnabled = false

    /// initializes a TouchDrawView instance
    override init(frame: CGRect) {
        super.init(frame: frame)
        self.initTouchDrawView(frame)
    }

    /// initializes a TouchDrawView instance
    public required init?(coder aDecoder: NSCoder) {
        super.init(coder: aDecoder)
        self.initTouchDrawView(CGRect.zero)
    }

    /// imports the stack so that previously exported stack can be used
    open func importStack(_ stack: [Stroke]) {
        self.stack = stack
        self.redrawLinePathsInStack()

        // Make sure undo is disabled
        if self.undoEnabled {
            self.delegate?.undoDisabled?()
            self.undoEnabled = false
        }

        // Make sure that redo is disabled
        if self.redoEnabled {
            self.delegate?.redoDisabled?()
            self.redoEnabled = false
        }

        // Make sure that clear is enabled
        if !self.clearEnabled {
            self.delegate?.clearEnabled?()
            self.clearEnabled = true
        }
    }

    /// Used to export the current stack (each individual stroke)
    open func exportStack() -> [Stroke] {
        return self.stack
    }

    /// adds the subviews and initializes stack
    fileprivate func initTouchDrawView(_ frame: CGRect) {
        self.addSubview(self.mainImageView)
        self.addSubview(self.tempImageView)
        self.stack = []

        self.touchDrawUndoManager = undoManager
        if self.touchDrawUndoManager == nil {
            self.touchDrawUndoManager = UndoManager()
        }

        // Initially sets the frames of the UIImageViews
        self.draw(frame)
    }

    /// sets the frames of the subviews
    override open func draw(_ rect: CGRect) {
        self.mainImageView.frame = rect
        self.tempImageView.frame = rect
    }

    /// merges tempImageView into mainImageView
    fileprivate func mergeViews() {
        UIGraphicsBeginImageContextWithOptions(self.mainImageView.frame.size, false, UIScreen.main.scale)
        self.mainImageView.image?.draw(in: self.mainImageView.frame, blendMode: CGBlendMode.normal, alpha: 1.0)
        self.tempImageView.image?.draw(in: self.tempImageView.frame, blendMode: CGBlendMode.normal, alpha: self.brushProperties.color.alpha)

        let image = UIGraphicsGetImageFromCurrentImageContext()
        self.mainImageView.image = image
        UIGraphicsEndImageContext()

        self.tempImageView.image = nil
    }

    /// removes the last stroke from stack
    internal func popDrawing() {
        let stroke = stack.last
        self.stack.popLast()
        self.redrawLinePathsInStack()
        self.touchDrawUndoManager!.registerUndo(withTarget: self, selector: #selector(TouchDrawView.pushDrawing(_:)), object: stroke)
    }

    /// adds a new stroke to the stack
    internal func pushDrawing(_ object: AnyObject) {
        let stroke = object as? Stroke
        self.stack.append(stroke!)
        self.drawLine(stroke!)
        self.touchDrawUndoManager!.registerUndo(withTarget: self, selector: #selector(TouchDrawView.popDrawing), object: nil)
    }

    /// draws all the lines in the stack
    fileprivate func redrawLinePathsInStack() {
        self.internalClear()

        for stroke in self.stack {
            self.drawLine(stroke)
        }
    }

    /// draws a stroke
    fileprivate func drawLine(_ stroke: Stroke) -> Void {
        let properties = stroke.settings
        let array = stroke.points

        if array?.count == 1 {
            // Draw the one point
            let pointStr = array?[0]
            let point = CGPointFromString(pointStr!)
            self.drawLineFrom(point, toPoint: point, properties: properties!)
        }

        for i in 0 ..< (array?.count)! - 1 {
            let pointStr0 = array?[i]
            let pointStr1 = array?[i+1]

            let point0 = CGPointFromString(pointStr0!)
            let point1 = CGPointFromString(pointStr1!)
            self.drawLineFrom(point0, toPoint: point1, properties: properties!)
        }
        self.mergeViews()
    }

    /// draws a line from one point to another with certain properties
    fileprivate func drawLineFrom(_ fromPoint: CGPoint, toPoint: CGPoint, properties: StrokeSettings) -> Void {
<<<<<<< HEAD

        UIGraphicsBeginImageContext(self.frame.size)
=======
        
        UIGraphicsBeginImageContextWithOptions(self.frame.size, false, UIScreen.main.scale)
>>>>>>> 8f3a9a96
        let context = UIGraphicsGetCurrentContext()

        context!.move(to: CGPoint(x: fromPoint.x, y: fromPoint.y))
        context!.addLine(to: CGPoint(x: toPoint.x, y: toPoint.y))

        context!.setLineCap(CGLineCap.round)
        context!.setLineWidth(properties.width)
        context!.setStrokeColor(red: properties.color.red, green: properties.color.green, blue: properties.color.blue, alpha: 1.0)
        context!.setBlendMode(CGBlendMode.normal)

        context!.strokePath()

        self.tempImageView.image?.draw(in: self.tempImageView.frame)
        let image = UIGraphicsGetImageFromCurrentImageContext()
        self.tempImageView.image = image
        self.tempImageView.alpha = properties.color.alpha
        UIGraphicsEndImageContext()
    }

    /// exports the current drawing
    open func exportDrawing() -> UIImage {
        UIGraphicsBeginImageContextWithOptions(self.mainImageView.bounds.size, false, UIScreen.main.scale)
        self.mainImageView.image?.draw(in: self.mainImageView.frame)
        let image = UIGraphicsGetImageFromCurrentImageContext()
        UIGraphicsEndImageContext()
        return image!
    }

    /// clears the UIImageViews
    fileprivate func internalClear() -> Void {
        self.mainImageView.image = nil
        self.tempImageView.image = nil
    }

    /// clears the drawing
    open func clearDrawing() -> Void {
        self.internalClear()
        self.touchDrawUndoManager!.registerUndo(withTarget: self, selector: #selector(TouchDrawView.pushAll(_:)), object: stack)
        self.stack = []

        self.checkClearState()

        if !self.touchDrawUndoManager!.canRedo {
            if self.redoEnabled {
                self.delegate?.redoDisabled?()
                self.redoEnabled = false
            }
        }
    }

    internal func pushAll(_ object: AnyObject) {
        let array = object as? [Stroke]

        for stroke in array! {
            self.drawLine(stroke)
            self.stack.append(stroke)
        }
        self.touchDrawUndoManager!.registerUndo(withTarget: self, selector: #selector(TouchDrawView.clearDrawing), object: nil)
    }

    /// sets the brush's color
    open func setColor(_ color: UIColor) -> Void {
        self.brushProperties.color = CIColor(color: color)
    }

    /// sets the brush's width
    open func setWidth(_ width: CGFloat) -> Void {
        self.brushProperties.width = width
    }

    fileprivate func checkClearState() {
        if self.stack.count == 0 && self.clearEnabled {
            self.delegate?.clearDisabled?()
            self.clearEnabled = false
        }
        else if self.stack.count > 0 && !self.clearEnabled {
            self.delegate?.clearEnabled?()
            self.clearEnabled = true
        }
    }

    /// if possible, it will undo the last stroke
    open func undo() -> Void {
        if self.touchDrawUndoManager!.canUndo {
            self.touchDrawUndoManager!.undo()

            if !self.redoEnabled {
                self.delegate?.redoEnabled?()
                self.redoEnabled = true
            }

            if !self.touchDrawUndoManager!.canUndo {
                if self.undoEnabled {
                    self.delegate?.undoDisabled?()
                    self.undoEnabled = false
                }
            }

            self.checkClearState()
        }
    }

    /// if possible, it will redo the last undone stroke
    open func redo() -> Void {
        if self.touchDrawUndoManager!.canRedo {
            self.touchDrawUndoManager!.redo()

            if !self.undoEnabled {
                self.delegate?.undoEnabled?()
                self.undoEnabled = true
            }

            if !self.touchDrawUndoManager!.canRedo {
                if self.redoEnabled {
                    self.delegate?.redoDisabled?()
                    self.redoEnabled = false
                }
            }

            self.checkClearState()
        }
    }

    // MARK: - Actions

    /// triggered when touches begin
    override open func touchesBegan(_ touches: Set<UITouch>, with event: UIEvent?) {
        self.touchesMoved = false
        if let touch = touches.first {
            self.lastPoint = touch.location(in: self)
            self.pointsArray = []
            self.pointsArray.append(NSStringFromCGPoint(self.lastPoint))
        }
    }

    /// triggered when touches move
    override open func touchesMoved(_ touches: Set<UITouch>, with event: UIEvent?) {
        self.touchesMoved = true

        if let touch = touches.first {
            let currentPoint = touch.location(in: self)
            self.drawLineFrom(self.lastPoint, toPoint: currentPoint, properties: self.brushProperties)

            self.lastPoint = currentPoint
            self.pointsArray.append(NSStringFromCGPoint(self.lastPoint))
        }
    }

    /// triggered whenever touches end, resulting in a newly created Stroke
    override open func touchesEnded(_ touches: Set<UITouch>, with event: UIEvent?) {
        if !self.touchesMoved {
            // draw a single point
            self.drawLineFrom(self.lastPoint, toPoint: self.lastPoint, properties: self.brushProperties)
        }

        self.mergeViews()

        let stroke = Stroke()
        stroke.settings = StrokeSettings(settings: self.brushProperties)
        stroke.points = self.pointsArray

        self.stack.append(stroke)

        self.touchDrawUndoManager!.registerUndo(withTarget: self, selector: #selector(TouchDrawView.popDrawing), object: nil)

        if !self.undoEnabled {
            self.delegate?.undoEnabled?()
            self.undoEnabled = true
        }
        if self.redoEnabled {
            self.delegate?.redoDisabled?()
            self.redoEnabled = false
        }
        if !self.clearEnabled {
            self.delegate?.clearEnabled?()
            self.clearEnabled = true
        }
    }
}<|MERGE_RESOLUTION|>--- conflicted
+++ resolved
@@ -178,13 +178,8 @@
 
     /// draws a line from one point to another with certain properties
     fileprivate func drawLineFrom(_ fromPoint: CGPoint, toPoint: CGPoint, properties: StrokeSettings) -> Void {
-<<<<<<< HEAD
-
-        UIGraphicsBeginImageContext(self.frame.size)
-=======
-        
+
         UIGraphicsBeginImageContextWithOptions(self.frame.size, false, UIScreen.main.scale)
->>>>>>> 8f3a9a96
         let context = UIGraphicsGetCurrentContext()
 
         context!.move(to: CGPoint(x: fromPoint.x, y: fromPoint.y))
